--- conflicted
+++ resolved
@@ -113,11 +113,7 @@
     except Exception as e:
         import traceback, sys
         exc = sys.exc_info()[0]
-<<<<<<< HEAD
-        stack = traceback.extract_statck()
-=======
         stack = traceback.extract_stack()
->>>>>>> 97cb99fa
         trc = "Traceback (most recent call last):\n"
         stackstr = trc + "-->".join(traceback.format_list(stack))
         if exc is not None:
